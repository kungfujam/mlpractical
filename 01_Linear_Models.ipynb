--- conflicted
+++ resolved
@@ -110,11 +110,7 @@
     "\\end{equation}\n",
     "$\n",
     "\n",
-<<<<<<< HEAD
-    "Where $\\mathbf{W}\\in\\mathbb{R}^{D\\times K}$ and both $\\mathbf{X}\\in\\mathbb{R}^{B\\times D}$ and $\\mathbf{Y}\\in\\mathbb{R}^{B\\times K}$ are matrices, and $\\mathbf{b}$ needs to be <a href=\"http://docs.scipy.org/doc/numpy/user/basics.broadcasting.html\">broadcasted</a> $B$ times (numpy will do this by default). However, we will not make an explicit distinction between a special case for $B=1$ and $B>1$ and simply use equation (3) instead, although $\\mathbf{x}$ and hence $\\mathbf{y}$ could be matrices. From an implementation point of view, it does not matter.\n",
-=======
     "where $\\mathbf{W} \\in \\mathbb{R}^{D\\times K}$ and both $\\mathbf{X}\\in\\mathbb{R}^{B\\times D}$ and $\\mathbf{Y}\\in\\mathbb{R}^{B\\times K}$ are matrices, and $\\mathbf{b}\\in\\mathbb{R}^{1\\times K}$ needs to be <a href=\"http://docs.scipy.org/doc/numpy/user/basics.broadcasting.html\">broadcasted</a> $B$ times (numpy will do this by default). However, we will not make an explicit distinction between a special case for $B=1$ and $B>1$ and simply use equation (3) instead, although $\\mathbf{x}$ and hence $\\mathbf{y}$ could be matrices. From an implementation point of view, it does not matter.\n",
->>>>>>> 92923730
     "\n",
     "The desired functionality for matrix multiplication in numpy is provided by <a href=\"http://docs.scipy.org/doc/numpy/reference/generated/numpy.dot.html\">numpy.dot</a> function. If you haven't use it so far, get familiar with it as we will use it extensively."
    ]
@@ -149,15 +145,11 @@
    "source": [
     "## Exercise 1 \n",
     "\n",
-<<<<<<< HEAD
-    "Using `numpy.dot`, implement **forward** propagation through the linear transform defined by equations (3) and (4) for $B=1$ and $B>1$ i.e. use parameters $\\mathbf{W}$ and $\\mathbf{b}$ with data $\\mathbf{X}$ to determine $\\mathbf{Y}$. Use `MNISTDataProvider` introduced last week to generate data $\\mathbf{X}$. For the case when $B=1$, write a function to compute the 1st output ($y_1$) using equations (1) and (2). Check if the output is the same as the corresponding one obtained with numpy. \n",
-=======
     "Using `numpy.dot`, implement **forward** propagation through the linear transform defined by equations (3) and (4) for $B=1$ and $B>1$ i.e. use parameters $\\mathbf{W}$ and $\\mathbf{b}$ with data $\\mathbf{X}$ to determine $\\mathbf{Y}$. Use `MNISTDataProvider` (introduced last week) to generate $\\mathbf{X}$. We are going to write a function for each equation:\n",
     "1. `y1_equation_1`: Return the value of the $1^{st}$ dimension of $\\mathbf{y}$ (the output of the first output node) given a single training data point $\\mathbf{x}$ using a sum\n",
     "1. `y1_equation_2`: Repeat above using vector multiplication (use `numpy.dot()`)\n",
     "1. `y_equation_3`: Return the value of $\\mathbf{y}$ (the whole output layer) given a single training data point $\\mathbf{x}$\n",
     "1. `Y_equation_4`: Return the value of $\\mathbf{Y}$ given $\\mathbf{X}$\n",
->>>>>>> 92923730
     "\n",
     "We have initialised $\\mathbf{b}$ to zeros and randomly generated $\\mathbf{W}$ for you. The constants introduced above are:\n",
     "* The number of data points $B = 3$\n",
@@ -180,13 +172,8 @@
     "D = 784\n",
     "K = 10\n",
     "irange = 0.1\n",
-<<<<<<< HEAD
-    "W = random_generator.uniform(-irange, irange, (784,10)) \n",
-    "b = np.zeros((10,))\n"
-=======
     "W = random_generator.uniform(-irange, irange, (D, K)) \n",
     "b = numpy.zeros((10,))\n"
->>>>>>> 92923730
    ]
   },
   {
@@ -234,15 +221,6 @@
     "    return np.dot(x[k], W) + b\n",
     "\n",
     "def Y_equation_4(x, W, b):\n",
-<<<<<<< HEAD
-    "    return np.dot(x, W) + b\n",
-    "\n",
-    "for X, t in mnist_dp:\n",
-    "    y1e1 = y1_equation_1(X[0], W, b)\n",
-    "    y1e2 = y1_equation_2(X[0], W, b)\n",
-    "    ye3 = y_equation_3(X, W, b)\n",
-    "    Ye4 = Y_equation_4(X, W, b)\n",
-=======
     "    #use numpy.dot\n",
     "    raise NotImplementedError()\n",
     "\n",
@@ -252,16 +230,11 @@
     "    y1e2 = y1_equation_2(x[n], W, b)\n",
     "    ye3 = y_equation_3(x[n], W, b)\n",
     "    Ye4 = Y_equation_4(x, W, b)\n",
->>>>>>> 92923730
     "\n",
     "print 'y1e1', y1e1\n",
     "print 'y1e2', y1e2\n",
     "print 'ye3', ye3\n",
-<<<<<<< HEAD
-    "print 'Ye4', Ye4\n",
-=======
     "print 'Ye4', ye4\n",
->>>>>>> 92923730
     "    "
    ]
   },
